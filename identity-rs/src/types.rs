use std::fmt;

use serde::{Deserialize, Serialize};

#[derive(Debug, Serialize, Deserialize)]
pub struct SerializedPublicKey(Vec<u8>);

#[derive(Debug, Clone, Serialize, Deserialize)]
pub struct VerificationMethod {
    pub id: String,
    #[serde(rename = "type")]
    pub algorithm_type: String,
    #[serde(rename = "publicKeyMultibase")]
    pub public_key_multibase: String,
    pub controller: String,
}

<<<<<<< HEAD
#[derive(Debug, Clone, Serialize, Deserialize)]
=======
#[derive(Debug, Serialize, Deserialize)]
#[serde(rename_all = "camelCase")]
>>>>>>> e8681777
pub struct DidDocument {
    pub id: String,
    pub verification_method: Vec<VerificationMethod>,
}

impl DidDocument {
    pub fn new(id: String, verification_method: Vec<VerificationMethod>) -> Self {
        Self {
            id,
            verification_method,
        }
    }
}

#[derive(Debug)]
pub enum AlgorithmType {
    Ed25519,
}

impl fmt::Display for AlgorithmType {
    fn fmt(&self, f: &mut fmt::Formatter<'_>) -> fmt::Result {
        match self {
            AlgorithmType::Ed25519 => write!(f, "Ed25519"),
        }
    }
}<|MERGE_RESOLUTION|>--- conflicted
+++ resolved
@@ -15,12 +15,8 @@
     pub controller: String,
 }
 
-<<<<<<< HEAD
 #[derive(Debug, Clone, Serialize, Deserialize)]
-=======
-#[derive(Debug, Serialize, Deserialize)]
 #[serde(rename_all = "camelCase")]
->>>>>>> e8681777
 pub struct DidDocument {
     pub id: String,
     pub verification_method: Vec<VerificationMethod>,
